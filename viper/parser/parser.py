import ast

from viper.exceptions import (
    InvalidLiteralException,
    StructureException,
    TypeMismatchException,
    VariableDeclarationException,
)
from viper.function_signature import (
    FunctionSignature,
    VariableRecord,
)
from viper.signatures.event_signature import (
    EventSignature
)
from viper.premade_contracts import (
    premade_contracts
)
from .stmt import Stmt
from .expr import Expr
from .parser_utils import LLLnode
from .parser_utils import (
    get_length,
    getpos,
    make_byte_array_copier,
    add_variable_offset,
    base_type_conversion,
    unwrap_location,
    byte_array_to_num,
)
from viper.types import (
    BaseType,
    ByteArrayType,
    ListType,
    MappingType,
    NullType,
    StructType,
    TupleType,
)
from viper.types import (
    get_size_of_type,
    is_base_type,
    parse_type,
)
from viper.utils import (
    MemoryPositions,
    LOADED_LIMIT_MAP,
    reserved_words,
    string_to_bytes
)
from viper.utils import (
    bytes_to_int,
    calc_mem_gas,
    is_varname_valid,
)


if not hasattr(ast, 'AnnAssign'):
    raise Exception("Requires python 3.6 or higher for annotation support")


# Converts code to parse tree
def parse(code):
    o = ast.parse(code)
    decorate_ast_with_source(o, code)
    o = resolve_negative_literals(o)
    return o.body


# Parser for a single line
def parse_line(code):
    o = ast.parse(code).body[0]
    decorate_ast_with_source(o, code)
    o = resolve_negative_literals(o)
    return o


# Decorate every node of an AST tree with the original source code.
# This is necessary to facilitate error pretty-printing.
def decorate_ast_with_source(_ast, code):

    class MyVisitor(ast.NodeVisitor):
        def visit(self, node):
            self.generic_visit(node)
            node.source_code = code

    MyVisitor().visit(_ast)


def resolve_negative_literals(_ast):

    class RewriteUnaryOp(ast.NodeTransformer):
        def visit_UnaryOp(self, node):
            if isinstance(node.op, ast.USub) and isinstance(node.operand, ast.Num):
                node.operand.n = 0 - node.operand.n
                return node.operand
            else:
                return node

    return RewriteUnaryOp().visit(_ast)


# Make a getter for a variable. This function gives an output that
# contains lists of 4-tuples:
# (i) the tail of the function name for the getter
# (ii) the code for the arguments that the function takes
# (iii) the code for the return
# (iv) the output type
#
# Here is an example:
#
# Input: my_variable: {foo: num, bar: decimal[5]}
#
# Output:
#
# [('__foo', '', '.foo', 'num'),
#  ('__bar', 'arg0: num, ', '.bar[arg0]', 'decimal')]
#
# The getters will have code:
# def get_my_variable__foo() -> num: return self.foo
# def get_my_variable__bar(arg0: nun) -> decimal: return self.bar[arg0]

def _mk_getter_helper(typ, depth=0):
    # Base type and byte array type: do not extend the getter function
    # name, add no input arguments, add nothing to the return statement,
    # output type is the base type
    if isinstance(typ, BaseType):
        return [("", "", "", repr(typ))]
    elif isinstance(typ, ByteArrayType):
        return [("", "", "", repr(typ))]
    # List type: do not extend the getter name, add an input argument for
    # the index in the list, add an item access to the return statement
    elif isinstance(typ, ListType):
        o = []
        for funname, head, tail, base in _mk_getter_helper(typ.subtype, depth + 1):
            o.append((funname, ("arg%d: num, " % depth) + head, ("[arg%d]" % depth) + tail, base))
        return o
    # Mapping type: do not extend the getter name, add an input argument for
    # the key in the map, add a value access to the return statement
    elif isinstance(typ, MappingType):
        o = []
        for funname, head, tail, base in _mk_getter_helper(typ.valuetype, depth + 1):
            o.append((funname, ("arg%d: %r, " % (depth, typ.keytype)) + head, ("[arg%d]" % depth) + tail, base))
        return o
    # Struct type: for each member variable, make a separate getter, extend
    # its function name with the name of the variable, do not add input
    # arguments, add a member access to the return statement
    elif isinstance(typ, StructType):
        o = []
        for k, v in typ.members.items():
            for funname, head, tail, base in _mk_getter_helper(v, depth):
                o.append(("__" + k + funname, head, "." + k + tail, base))
        return o
    else:
        raise Exception("Unexpected type")


# Make a list of getters for a given variable name with a given type
def mk_getter(varname, typ):
    funs = _mk_getter_helper(typ)
    return ["""@public\n@constant\ndef get_%s%s(%s) -> %s: return self.%s%s""" % (varname, funname, head.rstrip(', '), base, varname, tail)
            for (funname, head, tail, base) in funs]


def add_contract(code):
    _defs = []
    for item in code:
        # Function definitions
        if isinstance(item, ast.FunctionDef):
            _defs.append(item)
        else:
            raise StructureException("Invalid contract reference", item)
    return _defs


def add_globals_and_events(_contracts, _defs, _events, _getters, _globals, item):
    if item.value is not None:
        raise StructureException('May not assign value whilst defining type', item)
    elif isinstance(item.annotation, ast.Call) and item.annotation.func.id == "__log__":
        if _globals or len(_defs):
            raise StructureException("Events must all come before global declarations and function definitions", item)
        _events.append(item)
    elif not isinstance(item.target, ast.Name):
        raise StructureException("Can only assign type to variable in top-level statement", item)
    # Check if variable name is reserved or invalid
    elif not is_varname_valid(item.target.id):
        raise VariableDeclarationException("Variable name invalid or reserved: ", item.target)
    # Check if global already exists, if so error
    elif item.target.id in _globals:
        raise VariableDeclarationException("Cannot declare a persistent variable twice!", item.target)
    elif len(_defs):
        raise StructureException("Global variables must all come before function definitions", item)
    # If the type declaration is of the form public(<type here>), then proceed with
    # the underlying type but also add getters
    elif isinstance(item.annotation, ast.Call) and item.annotation.func.id == "address":
        if len(item.annotation.args) != 1:
            raise StructureException("Address expects one arg (the type)")
        if item.annotation.args[0].id not in premade_contracts:
            raise VariableDeclarationException("Unsupported premade contract declaration", item.annotation.args[0])
        premade_contract = premade_contracts[item.annotation.args[0].id]
        _contracts[item.target.id] = add_contract(premade_contract.body)
        _globals[item.target.id] = VariableRecord(item.target.id, len(_globals), BaseType('address'), True)
    elif isinstance(item, ast.AnnAssign) and isinstance(item.annotation, ast.Name) and item.annotation.id in _contracts:
        _globals[item.target.id] = VariableRecord(item.target.id, len(_globals), BaseType('address', item.annotation.id), True)
    elif isinstance(item.annotation, ast.Call) and item.annotation.func.id == "public":
        if len(item.annotation.args) != 1:
            raise StructureException("Public expects one arg (the type)")
        if isinstance(item.annotation.args[0], ast.Name) and item.annotation.args[0].id in _contracts:
            typ = BaseType('address', item.annotation.args[0].id)
        else:
            typ = parse_type(item.annotation.args[0], 'storage')
        _globals[item.target.id] = VariableRecord(item.target.id, len(_globals), typ, True)
        # Adding getters here
        for getter in mk_getter(item.target.id, typ):
            _getters.append(parse_line('\n' * (item.lineno - 1) + getter))
            _getters[-1].pos = getpos(item)
    else:
        _globals[item.target.id] = VariableRecord(item.target.id, len(_globals), parse_type(item.annotation, 'storage'), True)
    return _contracts, _events, _globals, _getters


# Parse top-level functions and variables
def get_contracts_and_defs_and_globals(code):
    _contracts = {}
    _events = []
    _globals = {}
    _defs = []
    _getters = []
    for item in code:
        # Contract references
        if isinstance(item, ast.ClassDef):
            if _events or _globals or _defs:
                    raise StructureException("External contract declarations must come before event declarations, global declarations, and function definitions", item)
            _contracts[item.name] = add_contract(item.body)
        # Statements of the form:
        # variable_name: type
        elif isinstance(item, ast.AnnAssign):
            _contracts, _events, _globals, _getters = add_globals_and_events(_contracts, _defs, _events, _getters, _globals, item)
        # Function definitions
        elif isinstance(item, ast.FunctionDef):
            _defs.append(item)
        else:
            raise StructureException("Invalid top-level statement", item)
    return _contracts, _events, _defs + _getters, _globals


# Header code
initializer_list = ['seq', ['mstore', 28, ['calldataload', 0]]]
# Store limit constants at fixed addresses in memory.
initializer_list += [['mstore', pos, limit_size] for pos, limit_size in LOADED_LIMIT_MAP.items()]
initializer_lll = LLLnode.from_list(initializer_list, typ=None)


# Contains arguments, variables, etc
class Context():
    def __init__(self, vars=None, globals=None, sigs=None, forvars=None, return_type=None, is_constant=False, is_payable=False, origcode=''):
        # In-memory variables, in the form (name, memory location, type)
        self.vars = vars or {}
        self.next_mem = MemoryPositions.RESERVED_MEMORY
        # Global variables, in the form (name, storage location, type)
        self.globals = globals or {}
        # ABI objects, in the form {classname: ABI JSON}
        self.sigs = sigs or {}
        # Variables defined in for loops, eg. for i in range(6): ...
        self.forvars = forvars or {}
        # Return type of the function
        self.return_type = return_type
        # Is the function constant?
        self.is_constant = is_constant
        # Is the function payable?
        self.is_payable = is_payable
        # Number of placeholders generated (used to generate random names)
        self.placeholder_count = 1
        # Original code (for error pretty-printing purposes)
        self.origcode = origcode
        # In Loop status. Whether body is currently evaluating within a for-loop or not.
        self.in_for_loop = set()
        # Count returns in function
        self.function_return_count = 0
        # Current block scope
        self.blockscopes = set()

    def set_in_for_loop(self, name_of_list):
        self.in_for_loop.add(name_of_list)

    def remove_in_for_loop(self, name_of_list):
        self.in_for_loop.remove(name_of_list)

    def start_blockscope(self, blockscope_id):
        self.blockscopes.add(blockscope_id)

    def end_blockscope(self, blockscope_id):
        # Remove all variables that have specific blockscope_id attached.
        self.vars = {
            name: var_record for name, var_record in self.vars.items()
            if blockscope_id not in var_record.blockscopes
        }
        # Remove block scopes
        self.blockscopes.remove(blockscope_id)

    def increment_return_counter(self):
        self.function_return_count += 1

    # Add a new variable
    def new_variable(self, name, typ):
        if not is_varname_valid(name):
            raise VariableDeclarationException("Variable name invalid or reserved: " + name)
        if name in self.vars or name in self.globals:
            raise VariableDeclarationException("Duplicate variable name: %s" % name)
        self.vars[name] = VariableRecord(name, self.next_mem, typ, True, self.blockscopes.copy())
        pos = self.next_mem
        self.next_mem += 32 * get_size_of_type(typ)
        return pos

    # Add an anonymous variable (used in some complex function definitions)
    def new_placeholder(self, typ):
        name = '_placeholder_' + str(self.placeholder_count)
        self.placeholder_count += 1
        return self.new_variable(name, typ)

    # Get the next unused memory location
    def get_next_mem(self):
        return self.next_mem


# Is a function the initializer?
def is_initializer(code):
    return code.name == '__init__'


# Get ABI signature
def mk_full_signature(code):
    o = []
    _contracts, _events, _defs, _globals = get_contracts_and_defs_and_globals(code)
    for code in _events:
        sig = EventSignature.from_declaration(code)
        o.append(sig.to_abi_dict())
    for code in _defs:
        sig = FunctionSignature.from_definition(code, _contracts)
        if not sig.private:
            o.append(sig.to_abi_dict())
    return o


def parse_events(sigs, _events):
    for event in _events:
        sigs[event.target.id] = EventSignature.from_declaration(event)
    return sigs


def parse_external_contracts(external_contracts, _contracts):
    for _contractname in _contracts:
        _contract_defs = _contracts[_contractname]
        _defnames = [_def.name for _def in _contract_defs]
        contract = {}
        if len(set(_defnames)) < len(_contract_defs):
            raise VariableDeclarationException("Duplicate function name: %s" % [name for name in _defnames if _defnames.count(name) > 1][0])
        for _def in _contract_defs:
            sig = FunctionSignature.from_definition(_def)
            contract[sig.name] = sig
        external_contracts[_contractname] = contract
    return external_contracts


def parse_other_functions(o, otherfuncs, _globals, sigs, external_contracts, origcode, runtime_only=False):
    sub = ['seq', initializer_lll]
    add_gas = initializer_lll.gas
    for _def in otherfuncs:
        sub.append(parse_func(_def, _globals, {**{'self': sigs}, **external_contracts}, origcode))
        sub[-1].total_gas += add_gas
        add_gas += 30
        sig = FunctionSignature.from_definition(_def, external_contracts)
        sig.gas = sub[-1].total_gas
        sigs[sig.name] = sig
    if runtime_only:
        return sub
    else:
        o.append(['return', 0, ['lll', sub, 0]])
        return o


# Main python parse tree => LLL method
def parse_tree_to_lll(code, origcode, runtime_only=False):
    _contracts, _events, _defs, _globals = get_contracts_and_defs_and_globals(code)
    _names = [_def.name for _def in _defs] + [_event.target.id for _event in _events]
    # Checks for duplicate function / event names
    if len(set(_names)) < len(_names):
        raise VariableDeclarationException("Duplicate function or event name: %s" % [name for name in _names if _names.count(name) > 1][0])
    # Initialization function
    initfunc = [_def for _def in _defs if is_initializer(_def)]
    # Regular functions
    otherfuncs = [_def for _def in _defs if not is_initializer(_def)]
    sigs = {}
    external_contracts = {}
    # Create the main statement
    o = ['seq']
    if _events:
        sigs = parse_events(sigs, _events)
    if _contracts:
        external_contracts = parse_external_contracts(external_contracts, _contracts)
    # If there is an init func...
    if initfunc:
        o.append(['seq', initializer_lll])
        o.append(parse_func(initfunc[0], _globals, {**{'self': sigs}, **external_contracts}, origcode))
    # If there are regular functions...
    if otherfuncs:
        o = parse_other_functions(o, otherfuncs, _globals, sigs, external_contracts, origcode, runtime_only)
    return LLLnode.from_list(o, typ=None)


# Checks that an input matches its type
def make_clamper(datapos, mempos, typ, is_init=False):
    if not is_init:
        data_decl = ['calldataload', ['add', 4, datapos]]
        copier = lambda pos, sz: ['calldatacopy', mempos, ['add', 4, pos], sz]
    else:
        data_decl = ['codeload', ['add', '~codelen', datapos]]
        copier = lambda pos, sz: ['codecopy', mempos, ['add', '~codelen', pos], sz]
    # Numbers: make sure they're in range
    if is_base_type(typ, 'num'):
        return LLLnode.from_list(['clamp', ['mload', MemoryPositions.MINNUM], data_decl, ['mload', MemoryPositions.MAXNUM]],
                                 typ=typ, annotation='checking num input')
    # Booleans: make sure they're zero or one
    elif is_base_type(typ, 'bool'):
        return LLLnode.from_list(['uclamplt', data_decl, 2], typ=typ, annotation='checking bool input')
    # Addresses: make sure they're in range
    elif is_base_type(typ, 'address'):
        return LLLnode.from_list(['uclamplt', data_decl, ['mload', MemoryPositions.ADDRSIZE]], typ=typ, annotation='checking address input')
    # Bytes: make sure they have the right size
    elif isinstance(typ, ByteArrayType):
        return LLLnode.from_list(['seq',
                                    copier(data_decl, 32 + typ.maxlen),
                                    ['assert', ['le', ['calldataload', ['add', 4, data_decl]], typ.maxlen]]],
                                 typ=None, annotation='checking bytearray input')
    # Lists: recurse
    elif isinstance(typ, ListType):
        o = []
        for i in range(typ.count):
            offset = get_size_of_type(typ.subtype) * 32 * i
            o.append(make_clamper(datapos + offset, mempos + offset, typ.subtype, is_init))
        return LLLnode.from_list(['seq'] + o, typ=None, annotation='checking list input')
    # Otherwise don't make any checks
    else:
        return LLLnode.from_list('pass')


# Parses a function declaration
def parse_func(code, _globals, sigs, origcode, _vars=None):
    if _vars is None:
        _vars = {}
    sig = FunctionSignature.from_definition(code, sigs)
    # Check for duplicate variables with globals
    for arg in sig.args:
        if arg.name in _globals:
            raise VariableDeclarationException("Variable name duplicated between function arguments and globals: " + arg.name)
    # Create a context
    context = Context(vars=_vars, globals=_globals, sigs=sigs,
                      return_type=sig.output_type, is_constant=sig.const, is_payable=sig.payable, origcode=origcode)
    # Copy calldata to memory for fixed-size arguments
    copy_size = sum([32 if isinstance(arg.typ, ByteArrayType) else get_size_of_type(arg.typ) * 32 for arg in sig.args])
    context.next_mem += copy_size
    if not len(sig.args):
        copier = 'pass'
    elif sig.name == '__init__':
        copier = ['codecopy', MemoryPositions.RESERVED_MEMORY, '~codelen', copy_size]
    else:
        copier = ['calldatacopy', MemoryPositions.RESERVED_MEMORY, 4, copy_size]
    clampers = [copier]
    # Add asserts for payable and internal
    if not sig.payable:
        clampers.append(['assert', ['iszero', 'callvalue']])
    if sig.private:
        clampers.append(['assert', ['eq', 'caller', 'address']])
    # Fill in variable positions
    for arg in sig.args:
        clampers.append(make_clamper(arg.pos, context.next_mem, arg.typ, sig.name == '__init__'))
        if isinstance(arg.typ, ByteArrayType):
            context.vars[arg.name] = VariableRecord(arg.name, context.next_mem, arg.typ, False)
            context.next_mem += 32 * get_size_of_type(arg.typ)
        else:
            context.vars[arg.name] = VariableRecord(arg.name, MemoryPositions.RESERVED_MEMORY + arg.pos, arg.typ, False)
    # Create "clampers" (input well-formedness checkers)
    # Return function body
    if sig.name == '__init__':
        o = LLLnode.from_list(['seq'] + clampers + [parse_body(code.body, context)], pos=getpos(code))
    else:
        method_id_node = LLLnode.from_list(sig.method_id, pos=getpos(code), annotation='%s' % sig.name)
        o = LLLnode.from_list(['if',
                                  ['eq', ['mload', 0], method_id_node],
                                  ['seq'] + clampers + [parse_body(c, context) for c in code.body] + ['stop']
                               ], typ=None, pos=getpos(code))

    # Check for at leasts one return statement if necessary.
    if context.return_type and context.function_return_count == 0:
        raise StructureException(
            "Missing return statement in function '%s' " % sig.name, code
        )

    o.context = context
    o.total_gas = o.gas + calc_mem_gas(o.context.next_mem)
    o.func_name = sig.name
    return o


# Parse a piece of code
def parse_body(code, context):
    if not isinstance(code, list):
        return parse_stmt(code, context)
    o = []
    for stmt in code:
        o.append(parse_stmt(stmt, context))
    return LLLnode.from_list(['seq'] + o, pos=getpos(code[0]) if code else None)


def external_contract_call_stmt(stmt, context, contract_name, contract_address):
    if contract_name not in context.sigs:
        raise VariableDeclarationException("Contract not declared yet: %s" % contract_name)
    method_name = stmt.func.attr
    if method_name not in context.sigs[contract_name]:
        raise VariableDeclarationException("Function not declared yet: %s (reminder: "
                                                    "function must be declared in the correct contract)" % method_name)
    sig = context.sigs[contract_name][method_name]
    inargs, inargsize = pack_arguments(sig, [parse_expr(arg, context) for arg in stmt.args], context)
    sub = ['seq', ['assert', ['extcodesize', contract_address]],
                    ['assert', ['ne', 'address', contract_address]]]
    if context.is_constant:
        sub.append(['assert', ['staticcall', 'gas', contract_address, inargs, inargsize, 0, 0]])
    else:
        sub.append(['assert', ['call', 'gas', contract_address, 0, inargs, inargsize, 0, 0]])
    o = LLLnode.from_list(sub, typ=sig.output_type, location='memory', pos=getpos(stmt))
    return o


def external_contract_call_expr(expr, context, contract_name, contract_address):
    if contract_name not in context.sigs:
        raise VariableDeclarationException("Contract not declared yet: %s" % contract_name)
    method_name = expr.func.attr
    if method_name not in context.sigs[contract_name]:
        raise VariableDeclarationException("Function not declared yet: %s (reminder: "
                                                    "function must be declared in the correct contract)" % method_name)
    sig = context.sigs[contract_name][method_name]
    inargs, inargsize = pack_arguments(sig, [parse_expr(arg, context) for arg in expr.args], context)
    output_placeholder = context.new_placeholder(typ=sig.output_type)
    if isinstance(sig.output_type, BaseType):
        returner = output_placeholder
    elif isinstance(sig.output_type, ByteArrayType):
        returner = output_placeholder + 32
    else:
        raise TypeMismatchException("Invalid output type: %r" % sig.output_type, expr)
    sub = ['seq', ['assert', ['extcodesize', contract_address]],
                    ['assert', ['ne', 'address', contract_address]]]
    if context.is_constant:
        sub.append(['assert', ['staticcall', 'gas', contract_address, inargs, inargsize,
                    output_placeholder, get_size_of_type(sig.output_type) * 32]])
    else:
        sub.append(['assert', ['call', 'gas', contract_address, 0, inargs, inargsize,
            output_placeholder, get_size_of_type(sig.output_type) * 32]])
    sub.extend([0, returner])
    o = LLLnode.from_list(sub, typ=sig.output_type, location='memory', pos=getpos(expr))
    return o


# Parse an expression
def parse_expr(expr, context):
    return Expr(expr, context).lll_node


# Create an x=y statement, where the types may be compound
def make_setter(left, right, location, pos=None):
    # Basic types
    if isinstance(left.typ, BaseType):
        right = base_type_conversion(right, right.typ, left.typ, pos)
        if location == 'storage':
            return LLLnode.from_list(['sstore', left, right], typ=None)
        elif location == 'memory':
            return LLLnode.from_list(['mstore', left, right], typ=None)
    # Byte arrays
    elif isinstance(left.typ, ByteArrayType):
        return make_byte_array_copier(left, right)
    # Can't copy mappings
    elif isinstance(left.typ, MappingType):
        raise TypeMismatchException("Cannot copy mappings; can only copy individual elements", pos)
    # Arrays
    elif isinstance(left.typ, ListType):
        # Cannot do something like [a, b, c] = [1, 2, 3]
        if left.value == "multi":
            raise Exception("Target of set statement must be a single item")
        if not isinstance(right.typ, (ListType, NullType)):
            raise TypeMismatchException("Setter type mismatch: left side is array, right side is %r" % right.typ, pos)
        left_token = LLLnode.from_list('_L', typ=left.typ, location=left.location)
        if left.location == "storage":
            left = LLLnode.from_list(['sha3_32', left], typ=left.typ, location="storage_prehashed")
            left_token.location = "storage_prehashed"
        # Type checks
        if not isinstance(right.typ, NullType):
            if not isinstance(right.typ, ListType):
                raise TypeMismatchException("Left side is array, right side is not", pos)
            if left.typ.count != right.typ.count:
                raise TypeMismatchException("Mismatched number of elements", pos)
        # If the right side is a literal
        if right.value == "multi":
            if len(right.args) != left.typ.count:
                raise TypeMismatchException("Mismatched number of elements", pos)
            subs = []
            for i in range(left.typ.count):
                subs.append(make_setter(add_variable_offset(left_token, LLLnode.from_list(i, typ='num')),
                                        right.args[i], location, pos=pos))
            return LLLnode.from_list(['with', '_L', left, ['seq'] + subs], typ=None)
        # If the right side is a null
        elif isinstance(right.typ, NullType):
            subs = []
            for i in range(left.typ.count):
                subs.append(make_setter(add_variable_offset(left_token, LLLnode.from_list(i, typ='num')),
                                        LLLnode.from_list(None, typ=NullType()), location, pos=pos))
            return LLLnode.from_list(['with', '_L', left, ['seq'] + subs], typ=None)
        # If the right side is a variable
        else:
            right_token = LLLnode.from_list('_R', typ=right.typ, location=right.location)
            subs = []
            for i in range(left.typ.count):
                subs.append(make_setter(add_variable_offset(left_token, LLLnode.from_list(i, typ='num')),
                                        add_variable_offset(right_token, LLLnode.from_list(i, typ='num')), location, pos=pos))
            return LLLnode.from_list(['with', '_L', left, ['with', '_R', right, ['seq'] + subs]], typ=None)
    # Structs
    elif isinstance(left.typ, (StructType, TupleType)):
        if left.value == "multi":
            raise Exception("Target of set statement must be a single item")
        if not isinstance(right.typ, NullType):
            if not isinstance(right.typ, left.typ.__class__):
                raise TypeMismatchException("Setter type mismatch: left side is %r, right side is %r" % (left.typ, right.typ), pos)
            if isinstance(left.typ, StructType):
                for k in left.typ.members:
                    if k not in right.typ.members:
                        raise TypeMismatchException("Keys don't match for structs, missing %s" % k, pos)
                for k in right.typ.members:
                    if k not in left.typ.members:
                        raise TypeMismatchException("Keys don't match for structs, extra %s" % k, pos)
            else:
                if len(left.typ.members) != len(right.typ.members):
                    raise TypeMismatchException("Tuple lengths don't match, %d vs %d" % (len(left.typ.members), len(right.typ.members)), pos)
        left_token = LLLnode.from_list('_L', typ=left.typ, location=left.location)
        if left.location == "storage":
            left = LLLnode.from_list(['sha3_32', left], typ=left.typ, location="storage_prehashed")
            left_token.location = "storage_prehashed"
        if isinstance(left.typ, StructType):
            keyz = sorted(list(left.typ.members.keys()))
        else:
            keyz = list(range(len(left.typ.members)))
        # If the right side is a literal
        if right.value == "multi":
            if len(right.args) != len(keyz):
                raise TypeMismatchException("Mismatched number of elements", pos)
            subs = []
            for i, typ in enumerate(keyz):
                subs.append(make_setter(add_variable_offset(left_token, typ), right.args[i], location))
            return LLLnode.from_list(['with', '_L', left, ['seq'] + subs], typ=None)
        # If the right side is a null
        elif isinstance(right.typ, NullType):
            subs = []
            for typ in keyz:
                subs.append(make_setter(add_variable_offset(left_token, typ), LLLnode.from_list(None, typ=NullType()), location, pos=pos))
            return LLLnode.from_list(['with', '_L', left, ['seq'] + subs], typ=None)
        # If the right side is a variable
        else:
            right_token = LLLnode.from_list('_R', typ=right.typ, location=right.location)
            subs = []
            for typ in keyz:
                subs.append(make_setter(add_variable_offset(left_token, typ), add_variable_offset(right_token, typ), location, pos=pos))
            return LLLnode.from_list(['with', '_L', left, ['with', '_R', right, ['seq'] + subs]], typ=None)
    else:
        raise Exception("Invalid type for setters")


# Parse a statement (usually one line of code but not always)
def parse_stmt(stmt, context):
    return Stmt(stmt, context).lll_node


def pack_logging_topics(event_id, args, expected_topics, context):
    topics = [event_id]
    for pos, expected_topic in enumerate(expected_topics):
        typ = expected_topic.typ
        arg = args[pos]
        value = parse_expr(arg, context)
        if isinstance(typ, ByteArrayType) and (isinstance(arg, ast.Str) or (isinstance(arg, ast.Name) and arg.id not in reserved_words)):
            if value.typ.maxlen > typ.maxlen:
                raise TypeMismatchException("Topic input bytes are to big: %r %r" % (value.typ, typ))
            if isinstance(arg, ast.Str):
                bytez, bytez_length = string_to_bytes(arg.s)
                if len(bytez) > 32:
                    raise InvalidLiteralException("Can only log a maximum of 32 bytes at a time.")
                topics.append(bytes_to_int(bytez + b'\x00' * (32 - bytez_length)))
            else:
                size = context.vars[arg.id].size
                topics.append(byte_array_to_num(value, arg, 'num256', size))
        else:
            value = unwrap_location(value)
            value = base_type_conversion(value, value.typ, typ)
            topics.append(value)
    return topics


def pack_args_by_32(holder, maxlen, arg, typ, context, placeholder):
    if isinstance(typ, BaseType):
        value = parse_expr(arg, context)
        value = base_type_conversion(value, value.typ, typ)
        holder.append(LLLnode.from_list(['mstore', placeholder, value], typ=typ, location='memory'))
    elif isinstance(typ, ByteArrayType):
        bytez = b''
        # Bytes from Storage
        if isinstance(arg, ast.Attribute) and arg.value.id == 'self':
            stor_bytes = context.globals[arg.attr]
            if stor_bytes.typ.maxlen > 32:
                    raise TypeMismatchException("Can only log a maximum of 32 bytes at a time.")
            arg2 = LLLnode.from_list(['sload', ['add', ['sha3_32', Expr(arg, context).lll_node], 1]], typ=BaseType(32))
            holder, maxlen = pack_args_by_32(holder, maxlen, arg2, BaseType(32), context, context.new_placeholder(BaseType(32)))
        # String literals
        elif isinstance(arg, ast.Str):
            if len(arg.s) > typ.maxlen:
                raise TypeMismatchException("Data input bytes are to big: %r %r" % (len(arg.s), typ))
            for c in arg.s:
                if ord(c) >= 256:
                    raise InvalidLiteralException("Cannot insert special character %r into byte array" % c)
                bytez += bytes([ord(c)])
            bytez_length = len(bytez)
            if len(bytez) > 32:
                raise InvalidLiteralException("Can only log a maximum of 32 bytes at a time.")
            holder.append(LLLnode.from_list(['mstore', placeholder, bytes_to_int(bytez + b'\x00' * (32 - bytez_length))], typ=typ, location='memory'))
        # Variables
        else:
            value = parse_expr(arg, context)
            if value.typ.maxlen > typ.maxlen:
                raise TypeMismatchException("Data input bytes are to big: %r %r" % (value.typ, typ))
            holder.append(LLLnode.from_list(['mstore', placeholder, ['mload', ['add', value, 32]]], typ=typ, location='memory'))
    elif isinstance(typ, ListType):
            maxlen += (typ.count - 1) * 32
            typ = typ.subtype

            def check_list_type_match(provided):  # Check list types match.
                if provided != typ:
                    raise TypeMismatchException(
                        "Log list type '%s' does not match provided, expected '%s'" % (provided, typ)
                    )

            # List from storage
            if isinstance(arg, ast.Attribute) and arg.value.id == 'self':
                stor_list = context.globals[arg.attr]
                check_list_type_match(stor_list.typ.subtype)
                size = stor_list.typ.count
                for offset in range(0, size):
                    arg2 = LLLnode.from_list(['sload', ['add', ['sha3_32', Expr(arg, context).lll_node], offset]],
                                             typ=typ)
                    holder, maxlen = pack_args_by_32(holder, maxlen, arg2, typ, context, context.new_placeholder(BaseType(32)))
            # List from variable.
            elif isinstance(arg, ast.Name):
                size = context.vars[arg.id].size
                pos = context.vars[arg.id].pos
                check_list_type_match(context.vars[arg.id].typ.subtype)
                for i in range(0, size):
                    offset = 32 * i
                    arg2 = LLLnode.from_list(pos + offset, typ=typ, location='memory')
                    holder, maxlen = pack_args_by_32(holder, maxlen, arg2, typ, context, context.new_placeholder(BaseType(32)))
            # is list literal.
            else:
                holder, maxlen = pack_args_by_32(holder, maxlen, arg.elts[0], typ, context, placeholder)
                for j, arg2 in enumerate(arg.elts[1:]):
                    holder, maxlen = pack_args_by_32(holder, maxlen, arg2, typ, context, context.new_placeholder(BaseType(32)))

    return holder, maxlen


# Pack logging data arguments
def pack_logging_data(expected_data, args, context):
    # Checks to see if there's any data
    if not args:
        return ['seq'], 0, 0
    holder = ['seq']
    maxlen = len(args) * 32
    for i, (arg, data) in enumerate(zip(args, expected_data)):
        typ = data.typ
        holder, maxlen = pack_args_by_32(holder, maxlen, arg, typ, context, context.new_placeholder(BaseType(32)))
    return holder, maxlen, holder[1].to_list()[1][0]


# Pack function arguments for a call
def pack_arguments(signature, args, context):
    placeholder_typ = ByteArrayType(maxlen=sum([get_size_of_type(arg.typ) for arg in signature.args]) * 32 + 32)
    placeholder = context.new_placeholder(placeholder_typ)
    setters = [['mstore', placeholder, signature.method_id]]
    needpos = False
<<<<<<< HEAD
    staticarray_offset = 0
=======
    expected_arg_count = len(signature.args)
    actual_arg_count = len(args)
    if actual_arg_count != expected_arg_count:
        raise StructureException("Wrong number of args for: %s (%s args, expected %s)" % (signature.name, actual_arg_count, expected_arg_count))
>>>>>>> fa145354
    for i, (arg, typ) in enumerate(zip(args, [arg.typ for arg in signature.args])):
        if isinstance(typ, BaseType):
            setters.append(make_setter(LLLnode.from_list(placeholder + staticarray_offset + 32 + i * 32, typ=typ), arg, 'memory'))
        elif isinstance(typ, ByteArrayType):
            setters.append(['mstore', placeholder + staticarray_offset + 32 + i * 32, '_poz'])
            arg_copy = LLLnode.from_list('_s', typ=arg.typ, location=arg.location)
            target = LLLnode.from_list(['add', placeholder + 32, '_poz'], typ=typ, location='memory')
            setters.append(['with', '_s', arg, ['seq',
                                                    make_byte_array_copier(target, arg_copy),
                                                    ['set', '_poz', ['add', 32, ['add', '_poz', get_length(arg_copy)]]]]])
            needpos = True
        elif isinstance(typ, ListType):
            target = LLLnode.from_list([placeholder + 32 + staticarray_offset + i * 32], typ=typ, location='memory')
            setters.append(make_setter(target, arg, 'memory'))
            staticarray_offset += 32 * (typ.count - 1)
        else:
            raise TypeMismatchException("Cannot pack argument of type %r" % typ)
    if needpos:
        return LLLnode.from_list(['with', '_poz', len(args) * 32 + staticarray_offset, ['seq'] + setters + [placeholder + 28]],
                                 typ=placeholder_typ, location='memory'), \
            placeholder_typ.maxlen - 28
    else:
        return LLLnode.from_list(['seq'] + setters + [placeholder + 28], typ=placeholder_typ, location='memory'), \
            placeholder_typ.maxlen - 28


def parse_to_lll(kode):
    code = parse(kode)
    return parse_tree_to_lll(code, kode)<|MERGE_RESOLUTION|>--- conflicted
+++ resolved
@@ -788,14 +788,12 @@
     placeholder = context.new_placeholder(placeholder_typ)
     setters = [['mstore', placeholder, signature.method_id]]
     needpos = False
-<<<<<<< HEAD
     staticarray_offset = 0
-=======
     expected_arg_count = len(signature.args)
     actual_arg_count = len(args)
     if actual_arg_count != expected_arg_count:
         raise StructureException("Wrong number of args for: %s (%s args, expected %s)" % (signature.name, actual_arg_count, expected_arg_count))
->>>>>>> fa145354
+
     for i, (arg, typ) in enumerate(zip(args, [arg.typ for arg in signature.args])):
         if isinstance(typ, BaseType):
             setters.append(make_setter(LLLnode.from_list(placeholder + staticarray_offset + 32 + i * 32, typ=typ), arg, 'memory'))
