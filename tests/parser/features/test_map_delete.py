

def test_map_delete(get_contract_with_gas_estimation):
    code = """
big_storage: map(bytes32, bytes32)

@public
def set(key: bytes32, value: bytes32):
    self.big_storage[key] = value

@public
def get(key: bytes32) -> bytes32:
    return self.big_storage[key]

@public
def delete(key: bytes32):
    del self.big_storage[key]
    """

    c = get_contract_with_gas_estimation(code)

    assert c.get(b"test") == b'\x00' * 32
    c.set(b"test", b"value", transact={})
    assert c.get(b"test")[:5] == b"value"
    c.delete(b"test", transact={})
    assert c.get(b"test") == b'\x00' * 32


def test_map_delete_nested(get_contract_with_gas_estimation):
    code = """
big_storage: map(bytes32, map(bytes32, bytes32))

@public
def set(key1: bytes32, key2: bytes32, value: bytes32):
    self.big_storage[key1][key2] = value

@public
def get(key1: bytes32, key2: bytes32) -> bytes32:
    return self.big_storage[key1][key2]

@public
def delete(key1: bytes32, key2: bytes32):
    del self.big_storage[key1][key2]
    """

    c = get_contract_with_gas_estimation(code)

    assert c.get(b"test1", b"test2") == b'\x00' * 32
    c.set(b"test1", b"test2", b"value", transact={})
    assert c.get(b"test1", b"test2")[:5] == b"value"
    c.delete(b"test1", b"test2", transact={})
    assert c.get(b"test1", b"test2") == b'\x00' * 32


def test_map_delete_struct(get_contract_with_gas_estimation):
    code = """
<<<<<<< HEAD
struct X:
    a: int128
    b: int128
structmap: X[int128]

=======
structmap: map(int128, {
    a: int128,
    b: int128
})
>>>>>>> 8a0f9471

@public
def set():
    self.structmap[123] = X({
        a: 333,
        b: 444
    })

@public
def get() -> (int128, int128):
    return self.structmap[123].a, self.structmap[123].b

@public
def delete():
    self.structmap[123] = None
    """

    c = get_contract_with_gas_estimation(code)

    assert c.get() == [0, 0]
    c.set(transact={})
    assert c.get() == [333, 444]
    c.delete(transact={})
    assert c.get() == [0, 0]<|MERGE_RESOLUTION|>--- conflicted
+++ resolved
@@ -54,18 +54,11 @@
 
 def test_map_delete_struct(get_contract_with_gas_estimation):
     code = """
-<<<<<<< HEAD
 struct X:
     a: int128
     b: int128
-structmap: X[int128]
 
-=======
-structmap: map(int128, {
-    a: int128,
-    b: int128
-})
->>>>>>> 8a0f9471
+structmap: map(int128, X)
 
 @public
 def set():
