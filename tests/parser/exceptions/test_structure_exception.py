--- conflicted
+++ resolved
@@ -165,21 +165,6 @@
 q:int128 = 111
 def foo() -> int128:
     return self.q
-<<<<<<< HEAD
-=======
-    """,
-    """
-b: map(int128, bytes32)
-@public
-def foo():
-    del self.b[0], self.b[1]
-    """,
-    """
-@public
-def foo():
-    b: int128
-    del b
->>>>>>> 8a0f9471
     """
 ]
 
