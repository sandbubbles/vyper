--- conflicted
+++ resolved
@@ -70,11 +70,7 @@
 f:int128
 
 @public
-<<<<<<< HEAD
-def a(x:num):
-=======
 def a (x:int128):
->>>>>>> 5b70797a
     self.f = 100
 
 @constant
