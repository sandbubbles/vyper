.. Vyper documentation master file, created by
   sphinx-quickstart on Wed Jul 26 11:18:29 2017.
   You can adapt this file completely to your liking, but it should at least
   contain the root `toctree` directive.

#####
Vyper
#####

.. image:: vyper-logo-transparent.svg
    :width: 140px
    :alt: Vyper logo
    :align: center

Vyper is a contract-oriented, pythonic programming language that targets the `Ethereum Virtual Machine (EVM) <http://ethdocs.org/en/latest/introduction/what-is-ethereum.html#ethereum-virtual-machine>`_

********************
Principles and Goals
********************

* **Security:** It should be possible and natural to build secure smart-contracts in Vyper.
* **Language and compiler simplicity:** The language and the compiler implementation should strive to be simple.
* **Auditability:** Vyper code should be maximally human-readable. Furthermore, it should be maximally difficult to write misleading code. Simplicity for the reader
  is more important than simplicity for the writer, and simplicity for readers with low prior experience with Vyper (and low prior experience with programming in
  general) is particularly important.

Because of this Vyper aims to provide the following features:

* **Bounds and overflow checking:** On array accesses as well as on arithmetic level.
* **Support for signed integers and decimal fixed point numbers**
* **Decidability:** It should be possible to compute a precise upper bound for the gas consumption of any function call.
* **Strong typing:** Including support for units (e.g. timestamp, timedelta, seconds, wei, wei per second, meters per second squared).
* **Small and understandable compiler code**
* **Limited support for pure functions:** Anything marked constant is not allowed to change the state.

Following the principles and goals, Vyper **does not** provide the following features:

* **Modifiers**: For example in Solidity you can define a ``function foo() mod1 { ... }``, where ``mod1`` can be defined elsewhere in the code to include a check that is done before execution,
  a check that is done after execution, some state changes, or possibly other things. Vyper does not have this, because it makes it too easy to write misleading code. ``mod1`` just looks
  too innocuous for something that could add arbitrary pre-conditions, post-conditions or state changes. Also, it encourages people to write code where the execution jumps around the file,
  harming auditability. The usual use case for a modifier is something that performs a single check before execution of a program; our recommendation is to simply inline these checks as asserts.
* **Class inheritance:** Class inheritance requires people to jump between multiple files to understand what a program is doing, and requires people to understand the rules of precedence in case of conflicts
  ("Which class's function 'X' is the one that's actually used?"). Hence, it makes code too complicated to understand which negatively impacts auditability.
* **Inline assembly:** Adding inline assembly would make it no longer possible to search for a variable name in order to find all instances where that variable is read or modified.
* **Function overloading** - This can cause lots of confusion on which function is called at any given time. Thus it's easier to write missleading code (``foo("hello")`` logs "hello" but ``foo("hello", "world")`` steals you funds).
  Another problem with function overloading is that it makes the code much harder to search through as you have to keep track on which call refers to which function.
* **Operator overloading:** Operator overloading makes writing misleading code possible. For example "+" could be overloaded so that it executes commands the are not visible at first glance, such as sending funds the
  user did not want to send.
* **Recursive calling:** Recursive calling makes it impossible to set an upper bound on gas limits, opening the door for gas limit attacks.
* **Infinite-length loops:** Similar to recurisve calling, infinite-length loops make it impossible to set an upper bound on gas limits, opening the door for gas limit attacks.
* **Binary fixed point:** Decimal fixed point is better, because any decimal fixed point value written as a literal in code has an exact representation, whereas with binary fixed point approximations are often required
  (e.g. (0.2)\ :sub:`10` = (0.001100110011...)\ :sub:`2`, which needs to be truncated), leading to unintuitive results, e.g. in Python 0.3 + 0.3 + 0.3 + 0.1 != 1.

********************************
Compatibility-breaking Changelog
********************************

* **2018.09.24**: Add support for custom constants.
* **2018.08.09**: Add support for default parameters.
* **2018.06.08**: Tagged first beta.
* **2018.05.23**: Changed `wei_value` to be `uint256`.
* **2018.04.03**: Changed bytes declaration from 'bytes <= n' to 'bytes[n]'.
* **2018.03.27**: Renaming ``signed256`` to ``int256``.
* **2018.03.22**: Add modifiable and static keywords for external contract calls.
* **2018.03.20**: Renaming ``__log__`` to ``event``.
* **2018.02.22**: Renaming num to int128, and num256 to uint256.
* **2018.02.13**: Ban functions with payable and constant decorators.
* **2018.02.12**: Division by num returns decimal type.
* **2018.02.09**: Standardize type conversions.
* **2018.02.01**: Functions cannot have the same name as globals.
* **2018.01.27**: Change getter from get_var to var.
* **2018.01.11**: Change version from 0.0.2 to 0.0.3
* **2018.01.04**: Types need to be specified on assignment (`VIP545 <https://github.com/ethereum/vyper/issues/545>`_).
* **2017.01.02** Change ``as_wei_value`` to use quotes for units.
* **2017.12.25**: Change name from Viper to Vyper.
* **2017.12.22**: Add ``continue`` for loops
* **2017.11.29**: ``@internal`` renamed to ``@private``.
* **2017.11.15**: Functions require either ``@internal`` or ``@public`` decorators.
* **2017.07.25**: The ``def foo() -> num(const): ...`` syntax no longer works; you now need to do ``def foo() -> num: ...`` with a ``@constant`` decorator on the previous line.
* **2017.07.25**: Functions without a ``@payable`` decorator now fail when called with nonzero wei.
* **2017.07.25**: A function can only call functions that are declared above it (that is, A can call B only if B appears earlier in the code than A does). This was introduced
  to prevent infinite looping through recursion.

********
Glossary
********
.. toctree::
    :maxdepth: 2

    installing-vyper.rst
    compiling-a-contract.rst
    testing-deploying-contracts.rst
    structure-of-a-contract.rst
    vyper-by-example.rst
<<<<<<< HEAD
=======
    logging.rst
    vyper-in-depth.rst
>>>>>>> 2303aa0b
    contributing.rst
    logging.rst
    frequently-asked-questions.rst
    built-in-functions.rst
    types.rst<|MERGE_RESOLUTION|>--- conflicted
+++ resolved
@@ -92,11 +92,7 @@
     testing-deploying-contracts.rst
     structure-of-a-contract.rst
     vyper-by-example.rst
-<<<<<<< HEAD
-=======
     logging.rst
-    vyper-in-depth.rst
->>>>>>> 2303aa0b
     contributing.rst
     logging.rst
     frequently-asked-questions.rst
