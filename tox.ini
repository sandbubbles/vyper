[tox]
envlist=
    py{36}-core
    lint

[testenv]
usedevelop=True
commands=
    core: pytest {posargs:tests/}
basepython =
    py36: python3.6
extras=
    test
whitelist_externals=make

[testenv:lint]
basepython=python
extras=lint
commands=
    flake8 {toxinidir}/vyper {toxinidir}/tests {toxinidir}/scripts {toxinidir}/bin/*

[flake8]
max-line-length= 100
ignore=
exclude=
    venv*
    .tox
    docs
    build
    bin/vyper
    bin/vyper-lll
    scripts/fixed_address_creator.py
    scripts/forwarder.py
    scripts/rlp_decoder.py
    scripts/rlp_decoder.se.py
    tests/compiler/LLL/test_with.py
    tests/conftest.py
    tests/examples/auctions/test_blind_auction.py
    tests/examples/auctions/test_simple_open_auction.py
    tests/examples/market_maker/test_on_chain_market_maker.py
    tests/examples/safe_remote_purchase/test_safe_remote_purchase.py
    tests/examples/tokens/test_erc20.py
    tests/examples/tokens/test_erc721.py
    tests/examples/wallet/test_wallet.py
    tests/parser/exceptions/test_invalid_literal_exception.py
    tests/parser/exceptions/test_invalid_same_variable_assignment.py
    tests/parser/features/decorators/test_constant.py
    tests/parser/features/decorators/test_nonreentrant.py
    tests/parser/features/decorators/test_public.py
    tests/parser/features/external_contracts/test_erc20_abi.py
    tests/parser/features/external_contracts/test_external_contract_calls.py
    tests/parser/features/external_contracts/test_modifiable_external_contract_calls.py
    tests/parser/features/iteration/test_for_in_list.py
    tests/parser/features/test_assignment.py
    tests/parser/features/test_internal_call.py
    tests/parser/features/test_logging.py
    tests/parser/functions/rlp/conftest.py
    tests/parser/functions/rlp/test_rlp_list.py
    tests/parser/functions/test_clear.py
    tests/parser/functions/test_concat.py
    tests/parser/functions/test_convert_to_address.py
    tests/parser/functions/test_convert_to_bytes32.py
    tests/parser/functions/test_convert_to_int128.py
    tests/parser/functions/test_convert_to_uint256.py
    tests/parser/functions/test_default_function.py
    tests/parser/functions/test_default_parameters.py
    tests/parser/functions/test_ecrecover.py
    tests/parser/functions/test_interfaces.py
    tests/parser/functions/test_method_id.py
    tests/parser/functions/test_minmax.py
    tests/parser/functions/test_raw_call.py
    tests/parser/functions/test_return.py
    tests/parser/functions/test_return_tuple.py
    tests/parser/functions/test_send.py
    tests/parser/globals/test_setters.py
    tests/parser/integration/test_basics.py
    tests/parser/syntax/test_as_wei_value.py
    tests/parser/syntax/test_block.py
    tests/parser/syntax/test_constants.py
    tests/parser/syntax/test_create_with_code_of.py
    tests/parser/syntax/test_extract32.py
    tests/parser/syntax/test_no_none.py
    tests/parser/syntax/test_raw_call.py
    tests/parser/syntax/test_rlplist.py
    tests/parser/syntax/utils/test_event_names.py
    tests/parser/syntax/utils/test_function_names.py
    tests/parser/syntax/utils/test_variable_names.py
    tests/parser/types/test_bytes.py
    tests/parser/types/test_lists.py
    vyper/compiler.py
    vyper/functions/signature.py
    vyper/optimizer.py
    vyper/parser/context.py
<<<<<<< HEAD
    vyper/parser/expr.py
    vyper/parser/global_context.py
=======
    vyper/parser/external_call.py
>>>>>>> a7074e17
    vyper/parser/lll_node.py
    vyper/parser/parser.py
    vyper/parser/pre_parser.py
    vyper/parser/self_call.py
    vyper/signatures/event_signature.py
    vyper/signatures/function_signature.py
    vyper/types/convert.py
    vyper/types/types.py<|MERGE_RESOLUTION|>--- conflicted
+++ resolved
@@ -91,12 +91,6 @@
     vyper/functions/signature.py
     vyper/optimizer.py
     vyper/parser/context.py
-<<<<<<< HEAD
-    vyper/parser/expr.py
-    vyper/parser/global_context.py
-=======
-    vyper/parser/external_call.py
->>>>>>> a7074e17
     vyper/parser/lll_node.py
     vyper/parser/parser.py
     vyper/parser/pre_parser.py
