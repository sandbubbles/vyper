--- conflicted
+++ resolved
@@ -56,15 +56,11 @@
     vyper/optimizer.py
     vyper/parser/constants.py
     vyper/parser/context.py
-<<<<<<< HEAD
     vyper/parser/expr.py
     vyper/parser/external_call.py
     vyper/parser/global_context.py
     vyper/parser/parser.py
     vyper/parser/parser_utils.py
-=======
-    vyper/parser/lll_node.py
->>>>>>> 91eb3bde
     vyper/parser/pre_parser.py
     vyper/parser/stmt.py
     vyper/signatures/event_signature.py
