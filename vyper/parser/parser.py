import ast
import copy
import tokenize
import io
import re

from tokenize import (
    OP,
    NAME,
    TokenInfo,
    COMMENT
)

from vyper.exceptions import (
    InvalidLiteralException,
    StructureException,
    TypeMismatchException,
    VariableDeclarationException,
    FunctionDeclarationException,
    EventDeclarationException
)
from vyper.signatures.function_signature import (
    FunctionSignature,
    VariableRecord,
)
from vyper.signatures.event_signature import (
    EventSignature,
)
from vyper.parser.stmt import Stmt
from vyper.parser.expr import Expr
from vyper.parser.context import Context
from vyper.parser.global_context import GlobalContext
from vyper.parser.lll_node import LLLnode
from vyper.parser.parser_utils import (
<<<<<<< HEAD
    getpos,
    make_byte_array_copier,
    base_type_conversion,
    unwrap_location,
    byte_array_to_num,
    make_setter,
    pack_arguments
=======
    add_variable_offset,
    base_type_conversion,
    byte_array_to_num,
    decorate_ast_with_source,
    get_length,
    getpos,
    make_byte_array_copier,
    resolve_negative_literals,
    unwrap_location,
>>>>>>> 9c4ee243
)
from vyper.types import (
    BaseType,
    ByteArrayType,
    ListType,
    MappingType,
    StructType,
)
from vyper.types import (
    get_size_of_type,
    is_base_type,
    ceil32,
)
from vyper.utils import (
    MemoryPositions,
    LOADED_LIMIT_MAP,
    string_to_bytes,
)
from vyper.utils import (
    bytes_to_int,
    calc_mem_gas,
)
from vyper import __version__


if not hasattr(ast, 'AnnAssign'):
    raise Exception("Requires python 3.6 or higher for annotation support")


# Converts code to parse tree
def parse(code):
    code = pre_parser(code)
    o = ast.parse(code)
    decorate_ast_with_source(o, code)
    o = resolve_negative_literals(o)
    return o.body


# Minor pre-parser checks.
def pre_parser(code):
    result = []

    g = tokenize.tokenize(io.BytesIO(code.encode('utf-8')).readline)
    for token in g:

        # Alias contract definition to class definition.
        if token.type == COMMENT and "@version" in token.string:
            parse_version_pragma(token.string[1:])
        if (token.type, token.string, token.start[1]) == (NAME, "contract", 0):
            token = TokenInfo(token.type, "class", token.start, token.end, token.line)
        # Prevent semi-colon line statements.
        elif (token.type, token.string) == (OP, ";"):
            raise StructureException("Semi-colon statements not allowed.", token.start)

        result.append(token)
    return tokenize.untokenize(result).decode('utf-8')


def _parser_version_str(version_str):
    version_regex = re.compile(r'^(\d+\.)?(\d+\.)?(\w*)$')
    if None in version_regex.match(version_str).groups():
        raise Exception('Could not parse given version: %s' % version_str)
    return version_regex.match(version_str).groups()


# Do a version check.
def parse_version_pragma(version_str):
    version_arr = version_str.split('@version')

    file_version = version_arr[1].strip()
    file_major, file_minor, file_patch = _parser_version_str(file_version)
    compiler_major, compiler_minor, compiler_patch = _parser_version_str(__version__)

    if (file_major, file_minor) != (compiler_major, compiler_minor):
        raise Exception('Given version "{}" is not compatible with the compiler ({}): '.format(
            file_version, __version__
        ))


# Header code
initializer_list = ['seq', ['mstore', 28, ['calldataload', 0]]]
# Store limit constants at fixed addresses in memory.
initializer_list += [['mstore', pos, limit_size] for pos, limit_size in LOADED_LIMIT_MAP.items()]
initializer_lll = LLLnode.from_list(initializer_list, typ=None)


# Is a function the initializer?
def is_initializer(code):
    return code.name == '__init__'


# Is a function the default function?
def is_default_func(code):
    return code.name == '__default__'


# Generate default argument function signatures.
def generate_default_arg_sigs(code, _contracts, _custom_units):
    # generate all sigs, and attach.
    total_default_args = len(code.args.defaults)
    if total_default_args == 0:
        return [FunctionSignature.from_definition(code, sigs=_contracts, custom_units=_custom_units)]
    base_args = code.args.args[:-total_default_args]
    default_args = code.args.args[-total_default_args:]

    # Generate a list of default function combinations.
    row = [False] * (total_default_args)
    table = [row.copy()]
    for i in range(total_default_args):
        row[i] = True
        table.append(row.copy())

    default_sig_strs = []
    sig_fun_defs = []
    for truth_row in table:
        new_code = copy.deepcopy(code)
        new_code.args.args = copy.deepcopy(base_args)
        new_code.args.default = []
        # Add necessary default args.
        for idx, val in enumerate(truth_row):
            if val is True:
                new_code.args.args.append(default_args[idx])
        sig = FunctionSignature.from_definition(new_code, sigs=_contracts, custom_units=_custom_units)
        default_sig_strs.append(sig.sig)
        sig_fun_defs.append(sig)

    return sig_fun_defs


# Get ABI signature
def mk_full_signature(code):
    o = []
    global_ctx = GlobalContext.get_global_context(code)

    for code in global_ctx._events:
        sig = EventSignature.from_declaration(code, custom_units=global_ctx._custom_units)
        o.append(sig.to_abi_dict())
    for code in global_ctx._defs:
        sig = FunctionSignature.from_definition(code, sigs=global_ctx._contracts, custom_units=global_ctx._custom_units)
        if not sig.private:
            default_sigs = generate_default_arg_sigs(code, global_ctx._contracts, global_ctx._custom_units)
            for s in default_sigs:
                o.append(s.to_abi_dict())
    return o


def parse_events(sigs, _events, custom_units=None):
    for event in _events:
        sigs[event.target.id] = EventSignature.from_declaration(event, custom_units=custom_units)
    return sigs


def parse_external_contracts(external_contracts, _contracts):
    for _contractname in _contracts:
        _contract_defs = _contracts[_contractname]
        _defnames = [_def.name for _def in _contract_defs]
        contract = {}
        if len(set(_defnames)) < len(_contract_defs):
            raise FunctionDeclarationException("Duplicate function name: %s" % [name for name in _defnames if _defnames.count(name) > 1][0])

        for _def in _contract_defs:
            constant = False
            # test for valid call type keyword.
            if len(_def.body) == 1 and \
               isinstance(_def.body[0], ast.Expr) and \
               isinstance(_def.body[0].value, ast.Name) and \
               _def.body[0].value.id in ('modifying', 'constant'):
                constant = True if _def.body[0].value.id == 'constant' else False
            else:
                raise StructureException('constant or modifying call type must be specified', _def)
            sig = FunctionSignature.from_definition(_def, contract_def=True, constant=constant)
            contract[sig.name] = sig
        external_contracts[_contractname] = contract
    return external_contracts


def parse_other_functions(o, otherfuncs, sigs, external_contracts, origcode, global_ctx, default_function, runtime_only):
    sub = ['seq', initializer_lll]
    add_gas = initializer_lll.gas
    for _def in otherfuncs:
        sub.append(parse_func(_def, {**{'self': sigs}, **external_contracts}, origcode, global_ctx))  # noqa E999
        sub[-1].total_gas += add_gas
        add_gas += 30
        for sig in generate_default_arg_sigs(_def, external_contracts, global_ctx._custom_units):
            sig.gas = sub[-1].total_gas
            sigs[sig.sig] = sig

    # Add fallback function
    if default_function:
        default_func = parse_func(default_function[0], {**{'self': sigs}, **external_contracts}, origcode, global_ctx)
        sub.append(default_func)
    else:
        sub.append(LLLnode.from_list(['revert', 0, 0], typ=None, annotation='Default function'))
    if runtime_only:
        return sub
    else:
        o.append(['return', 0, ['lll', sub, 0]])
        return o


# Main python parse tree => LLL method
def parse_tree_to_lll(code, origcode, runtime_only=False):
    global_ctx = GlobalContext.get_global_context(code)
    _names_def = [_def.name for _def in global_ctx._defs]
    # Checks for duplicate function names
    if len(set(_names_def)) < len(_names_def):
        raise FunctionDeclarationException("Duplicate function name: %s" % [name for name in _names_def if _names_def.count(name) > 1][0])
    _names_events = [_event.target.id for _event in global_ctx._events]
    # Checks for duplicate event names
    if len(set(_names_events)) < len(_names_events):
        raise EventDeclarationException("Duplicate event name: %s" % [name for name in _names_events if _names_events.count(name) > 1][0])
    # Initialization function
    initfunc = [_def for _def in global_ctx._defs if is_initializer(_def)]
    # Default function
    defaultfunc = [_def for _def in global_ctx._defs if is_default_func(_def)]
    # Regular functions
    otherfuncs = [_def for _def in global_ctx._defs if not is_initializer(_def) and not is_default_func(_def)]
    sigs = {}
    external_contracts = {}
    # Create the main statement
    o = ['seq']
    if global_ctx._events:
        sigs = parse_events(sigs, global_ctx._events, global_ctx._custom_units)
    if global_ctx._contracts:
        external_contracts = parse_external_contracts(external_contracts, global_ctx._contracts)
    # If there is an init func...
    if initfunc:
        o.append(['seq', initializer_lll])
        o.append(parse_func(initfunc[0], {**{'self': sigs}, **external_contracts}, origcode, global_ctx))
    # If there are regular functions...
    if otherfuncs or defaultfunc:
        o = parse_other_functions(
            o, otherfuncs, sigs, external_contracts, origcode, global_ctx, defaultfunc, runtime_only
        )
    return LLLnode.from_list(o, typ=None)


# Checks that an input matches its type
def make_clamper(datapos, mempos, typ, is_init=False):
    if not is_init:
        data_decl = ['calldataload', ['add', 4, datapos]]
        copier = lambda pos, sz: ['calldatacopy', mempos, ['add', 4, pos], sz]
    else:
        data_decl = ['codeload', ['add', '~codelen', datapos]]
        copier = lambda pos, sz: ['codecopy', mempos, ['add', '~codelen', pos], sz]
    # Numbers: make sure they're in range
    if is_base_type(typ, 'int128'):
        return LLLnode.from_list(['clamp', ['mload', MemoryPositions.MINNUM], data_decl, ['mload', MemoryPositions.MAXNUM]],
                                 typ=typ, annotation='checking int128 input')
    # Booleans: make sure they're zero or one
    elif is_base_type(typ, 'bool'):
        return LLLnode.from_list(['uclamplt', data_decl, 2], typ=typ, annotation='checking bool input')
    # Addresses: make sure they're in range
    elif is_base_type(typ, 'address'):
        return LLLnode.from_list(['uclamplt', data_decl, ['mload', MemoryPositions.ADDRSIZE]], typ=typ, annotation='checking address input')
    # Bytes: make sure they have the right size
    elif isinstance(typ, ByteArrayType):
        return LLLnode.from_list(['seq',
                                    copier(data_decl, 32 + typ.maxlen),
                                    ['assert', ['le', ['calldataload', ['add', 4, data_decl]], typ.maxlen]]],
                                 typ=None, annotation='checking bytearray input')
    # Lists: recurse
    elif isinstance(typ, ListType):
        o = []
        for i in range(typ.count):
            offset = get_size_of_type(typ.subtype) * 32 * i
            o.append(make_clamper(datapos + offset, mempos + offset, typ.subtype, is_init))
        return LLLnode.from_list(['seq'] + o, typ=None, annotation='checking list input')
    # Otherwise don't make any checks
    else:
        return LLLnode.from_list('pass')


def get_sig_statements(sig, pos):
    method_id_node = LLLnode.from_list(sig.method_id, pos=pos, annotation='%s' % sig.sig)

    if sig.private:
        sig_compare = 0
        private_label = LLLnode.from_list(
            ['label', 'priv_{}'.format(sig.method_id)],
            pos=pos, annotation='%s' % sig.sig
        )
    else:
        sig_compare = ['eq', ['mload', 0], method_id_node]
        private_label = ['pass']

    return sig_compare, private_label


def get_arg_copier(sig, total_size, memory_dest, offset=4):
    # Copy arguments.
    # For private function, MSTORE arguments and callback pointer from the stack.
    if sig.private:
        copier = ['seq']
        for pos in range(0, total_size, 32):
            copier.append(['mstore', memory_dest + pos, 'pass'])
    else:
        copier = ['calldatacopy', memory_dest, offset, total_size]

    return copier


def make_unpacker(ident, i_placeholder, begin_pos):
    start_label = 'dyn_unpack_start_' + ident
    end_label = 'dyn_unpack_end_' + ident
    return ['seq_unchecked',
        ['mstore', begin_pos, 'pass'],  # get len
        ['mstore', i_placeholder, 0],
        ['label', start_label],
        ['if', ['ge', ['mload', i_placeholder], ['ceil32', ['mload', begin_pos]]], ['goto', end_label]],  # break
        ['mstore', ['add', ['add', begin_pos, 32], ['mload', i_placeholder]], 'pass'],  # pop into correct memory slot.
        ['mstore', i_placeholder, ['add', 32, ['mload', i_placeholder]]],  # increment i
        ['goto', start_label],
        ['label', end_label]]


# Parses a function declaration
def parse_func(code, sigs, origcode, global_ctx, _vars=None):
    if _vars is None:
        _vars = {}
    sig = FunctionSignature.from_definition(code, sigs=sigs, custom_units=global_ctx._custom_units)
    # Get base args for function.
    total_default_args = len(code.args.defaults)
    base_args = sig.args[:-total_default_args] if total_default_args > 0 else sig.args
    default_args = code.args.args[-total_default_args:]
    default_values = dict(zip([arg.arg for arg in default_args], code.args.defaults))
    # __init__ function may not have defaults.
    if sig.name == '__init__' and total_default_args > 0:
        raise FunctionDeclarationException("__init__ function may not have default parameters.")
    # Check for duplicate variables with globals
    for arg in sig.args:
        if arg.name in global_ctx._globals:
            raise FunctionDeclarationException("Variable name duplicated between function arguments and globals: " + arg.name)

    # Create a context
<<<<<<< HEAD
    context = Context(
        vars=_vars, globals=_globals, sigs=sigs,
        return_type=sig.output_type, is_constant=sig.const, is_payable=sig.payable, origcode=origcode, custom_units=_custom_units,
        is_private=sig.private, method_id=sig.method_id
    )
=======
    context = Context(vars=_vars, globals=global_ctx._globals, sigs=sigs,
                      return_type=sig.output_type, is_constant=sig.const, is_payable=sig.payable, origcode=origcode, custom_units=global_ctx._custom_units)
>>>>>>> 9c4ee243
    # Copy calldata to memory for fixed-size arguments
    max_copy_size = sum([32 if isinstance(arg.typ, ByteArrayType) else get_size_of_type(arg.typ) * 32 for arg in sig.args])
    base_copy_size = sum([32 if isinstance(arg.typ, ByteArrayType) else get_size_of_type(arg.typ) * 32 for arg in base_args])
    context.next_mem += max_copy_size

    clampers = []

    _post_callback_ptr = "{}_{}_post_callback_ptr".format(sig.name, sig.method_id)
    if sig.private:
        context.callback_ptr = context.new_placeholder(typ=BaseType('uint256'))
        clampers.append(
            LLLnode.from_list(['mstore', context.callback_ptr, 'pass'], annotation='pop callback pointer')
        )
        if total_default_args > 0:
            clampers.append(['label', _post_callback_ptr])

    if not len(base_args):
        copier = 'pass'
    elif sig.name == '__init__':
        copier = ['codecopy', MemoryPositions.RESERVED_MEMORY, '~codelen', base_copy_size]
    else:
        copier = get_arg_copier(
            sig=sig,
            total_size=base_copy_size,
            memory_dest=MemoryPositions.RESERVED_MEMORY
        )
    clampers.append(copier)

    # Add asserts for payable and internal
    if not sig.payable:
        clampers.append(['assert', ['iszero', 'callvalue']])

    # Fill variable positions
    for i, arg in enumerate(sig.args):
        if i < len(base_args) and not sig.private:
            clampers.append(make_clamper(arg.pos, context.next_mem, arg.typ, sig.name == '__init__'))
        if isinstance(arg.typ, ByteArrayType):
            context.vars[arg.name] = VariableRecord(arg.name, context.next_mem, arg.typ, False)
            context.next_mem += 32 * get_size_of_type(arg.typ)
        else:
            context.vars[arg.name] = VariableRecord(arg.name, MemoryPositions.RESERVED_MEMORY + arg.pos, arg.typ, False)

    # Private function copiers. No clamping for private functions.
    dyn_variable_names = [a.name for a in base_args if isinstance(a.typ, ByteArrayType)]
    if sig.private and dyn_variable_names:
        i_placeholder = context.new_placeholder(typ=BaseType('uint256'))
        unpackers = []
        for idx, var_name in enumerate(dyn_variable_names):
            var = context.vars[var_name]
            ident = "_load_args_%d_dynarg%d" % (sig.method_id, idx)
            o = make_unpacker(ident=ident, i_placeholder=i_placeholder, begin_pos=var.pos)
            unpackers.append(o)

        if not unpackers:
            unpackers = ['pass']

        clampers.append(LLLnode.from_list(
            ['seq_unchecked'] +
            unpackers +
            [0],  # [0] to complete full overarching 'seq' statement, see private_label.
            typ=None, annotation='dynamic unpacker', pos=getpos(code))
        )

    # Create "clampers" (input well-formedness checkers)
    # Return function body
    if sig.name == '__init__':
        o = LLLnode.from_list(['seq'] + clampers + [parse_body(code.body, context)], pos=getpos(code))
    elif is_default_func(sig):
        if len(sig.args) > 0:
            raise FunctionDeclarationException('Default function may not receive any arguments.', code)
        if sig.private:
            raise FunctionDeclarationException('Default function may only be public.', code)
        o = LLLnode.from_list(['seq'] + clampers + [parse_body(code.body, context)], pos=getpos(code))
    else:
<<<<<<< HEAD

        if total_default_args > 0:  # Function with default parameters.
            function_routine = "{}_{}".format(sig.name, sig.method_id)
            default_sigs = generate_default_arg_sigs(code, sigs, _custom_units)
=======
        # Handle default args if present.
        function_routine = "{}_{}".format(sig.name, sig.method_id)
        if total_default_args > 0:
            default_sigs = generate_default_arg_sigs(code, sigs, global_ctx._custom_units)
>>>>>>> 9c4ee243
            sig_chain = ['seq']

            for default_sig in default_sigs:
                sig_compare, private_label = get_sig_statements(default_sig, getpos(code))

                # Populate unset default variables
                populate_arg_count = len(sig.args) - len(default_sig.args)
                set_defaults = []
                if populate_arg_count > 0:
                    current_sig_arg_names = {x.name for x in default_sig.args}
                    missing_arg_names = [arg.arg for arg in default_args if arg.arg not in current_sig_arg_names]
                    for arg_name in missing_arg_names:
                        value = Expr(default_values[arg_name], context).lll_node
                        var = context.vars[arg_name]
                        left = LLLnode.from_list(var.pos, typ=var.typ, location='memory',
                                                 pos=getpos(code), mutable=var.mutable)
                        set_defaults.append(make_setter(left, value, 'memory', pos=getpos(code)))

                current_sig_arg_names = {x.name for x in default_sig.args}
                base_arg_names = {arg.name for arg in base_args}
                if sig.private:
                    # Load all variables in default section, if private,
                    # because the stack is a linear pipe.
                    copier_arg_count = len(default_sig.args)
                    copier_arg_names = current_sig_arg_names
                else:
                    copier_arg_count = len(default_sig.args) - len(base_args)
                    copier_arg_names = current_sig_arg_names - base_arg_names
                # Order copier_arg_names, this is very important.
                copier_arg_names = [x.name for x in default_sig.args if x.name in copier_arg_names]

                # Variables to be populated from calldata/stack.
                default_copiers = []
                if copier_arg_count > 0:
                    # Get map of variables in calldata, with thier offsets
                    offset = 4
                    calldata_offset_map = {}
                    for arg in default_sig.args:
                        calldata_offset_map[arg.name] = offset
                        offset += 32 if isinstance(arg.typ, ByteArrayType) else get_size_of_type(arg.typ) * 32
                    # Copy set default parameters from calldata
                    dynamics = []
                    for arg_name in copier_arg_names:
                        var = context.vars[arg_name]
                        calldata_offset = calldata_offset_map[arg_name]
                        if sig.private:
                            _offset = calldata_offset
                            if isinstance(var.typ, ByteArrayType):
                                _size = 32
                                dynamics.append(var.pos)
                            else:
                                _size = var.size * 32
                            default_copiers.append(get_arg_copier(sig=sig, memory_dest=var.pos, total_size=_size, offset=_offset))
                        else:
                            # Add clampers.
                            default_copiers.append(make_clamper(calldata_offset - 4, var.pos, var.typ))
                            # Add copying code.
                            if isinstance(var.typ, ByteArrayType):
                                _offset = ['add', 4, ['calldataload', calldata_offset]]
                            else:
                                _offset = calldata_offset
                            default_copiers.append(get_arg_copier(sig=sig, memory_dest=var.pos, total_size=var.size * 32, offset=_offset))

                    # Unpack byte array if necessary.
                    if dynamics:
                        i_placeholder = context.new_placeholder(typ=BaseType('uint256'))
                        for idx, var_pos in enumerate(dynamics):
                            ident = 'unpack_default_sig_dyn_%d_arg%d' % (default_sig.method_id, idx)
                            default_copiers.append(
                                make_unpacker(ident=ident, i_placeholder=i_placeholder, begin_pos=var_pos)
                            )
                    default_copiers.append(0)  # for over arching seq, POP

                sig_chain.append([
                    'if', sig_compare,
                    ['seq',
                        private_label,
                        LLLnode.from_list(['mstore', context.callback_ptr, 'pass'], annotation='pop callback pointer', pos=getpos(code)) if sig.private else ['pass'],
                        ['seq'] + set_defaults if set_defaults else ['pass'],
                        ['seq_unchecked'] + default_copiers if default_copiers else ['pass'],
                        ['goto', _post_callback_ptr if sig.private else function_routine]]
                ])

            # With private functions all variable loading occurs in the default
            # function sub routine.
            if sig.private:
                _clampers = [['label', _post_callback_ptr]]
            else:
                _clampers = clampers

            # Function with default parameters.
            o = LLLnode.from_list(
                ['seq',
                    sig_chain,
                    ['if', 0,  # can only be jumped into
                        ['seq',
                            ['label', function_routine] if not sig.private else ['pass'],
                            ['seq'] + _clampers + [parse_body(c, context) for c in code.body] + ['stop']]]], typ=None, pos=getpos(code))

        else:
            # Function without default parameters.
            sig_compare, private_label = get_sig_statements(sig, getpos(code))
            o = LLLnode.from_list(
                ['if',
                    sig_compare,
                    ['seq'] + [private_label] + clampers + [parse_body(c, context) for c in code.body] + ['stop']], typ=None, pos=getpos(code))

    # Check for at leasts one return statement if necessary.
    if context.return_type and context.function_return_count == 0:
        raise FunctionDeclarationException(
            "Missing return statement in function '%s' " % sig.name, code
        )

    o.context = context
    o.total_gas = o.gas + calc_mem_gas(o.context.next_mem)
    o.func_name = sig.name
    return o


# Parse a piece of code
def parse_body(code, context):
    if not isinstance(code, list):
        return parse_stmt(code, context)
    o = []
    for stmt in code:
        lll = parse_stmt(stmt, context)
        o.append(lll)
    return LLLnode.from_list(['seq'] + o, pos=getpos(code[0]) if code else None)


def external_contract_call(node, context, contract_name, contract_address, pos, value=None, gas=None):
    if value is None:
        value = 0
    if gas is None:
        gas = 'gas'
    if contract_name not in context.sigs:
        raise VariableDeclarationException("Contract not declared yet: %s" % contract_name)
    method_name = node.func.attr
    if method_name not in context.sigs[contract_name]:
        raise FunctionDeclarationException("Function not declared yet: %s (reminder: "
                                                    "function must be declared in the correct contract)" % method_name, pos)
    sig = context.sigs[contract_name][method_name]
    inargs, inargsize, _ = pack_arguments(sig, [parse_expr(arg, context) for arg in node.args], context, pos=pos)
    output_placeholder, output_size, returner = get_external_contract_call_output(sig, context)
    sub = ['seq', ['assert', ['extcodesize', contract_address]],
                    ['assert', ['ne', 'address', contract_address]]]
    if context.is_constant or sig.const:
        sub.append(['assert', ['staticcall', gas, contract_address, inargs, inargsize, output_placeholder, output_size]])
    else:
        sub.append(['assert', ['call', gas, contract_address, value, inargs, inargsize, output_placeholder, output_size]])
    sub.extend(returner)
    o = LLLnode.from_list(sub, typ=sig.output_type, location='memory', pos=getpos(node))
    return o


def get_external_contract_call_output(sig, context):
    if not sig.output_type:
        return 0, 0, []
    output_placeholder = context.new_placeholder(typ=sig.output_type)
    output_size = get_size_of_type(sig.output_type) * 32
    if isinstance(sig.output_type, BaseType):
        returner = [0, output_placeholder]
    elif isinstance(sig.output_type, ByteArrayType):
        returner = [0, output_placeholder + 32]
    else:
        raise TypeMismatchException("Invalid output type: %s" % sig.output_type)
    return output_placeholder, output_size, returner


# Parse an expression
def parse_expr(expr, context):
    return Expr(expr, context).lll_node


# Parse a statement (usually one line of code but not always)
def parse_stmt(stmt, context):
    return Stmt(stmt, context).lll_node


def pack_logging_topics(event_id, args, expected_topics, context, pos):
    topics = [event_id]
    for pos, expected_topic in enumerate(expected_topics):
        expected_type = expected_topic.typ
        arg = args[pos]
        value = parse_expr(arg, context)
        arg_type = value.typ

        if isinstance(arg_type, ByteArrayType) and isinstance(expected_type, ByteArrayType):
            if arg_type.maxlen > expected_type.maxlen:
                raise TypeMismatchException("Topic input bytes are too big: %r %r" % (arg_type, expected_type), pos)
            if isinstance(arg, ast.Str):
                bytez, bytez_length = string_to_bytes(arg.s)
                if len(bytez) > 32:
                    raise InvalidLiteralException("Can only log a maximum of 32 bytes at a time.", pos)
                topics.append(bytes_to_int(bytez + b'\x00' * (32 - bytez_length)))
            else:
                if value.location == "memory":
                    size = ['mload', value]
                elif value.location == "storage":
                    size = ['sload', ['sha3_32', value]]
                topics.append(byte_array_to_num(value, arg, 'uint256', size))
        else:
            value = unwrap_location(value)
            value = base_type_conversion(value, arg_type, expected_type, pos=pos)
            topics.append(value)

    return topics


def pack_args_by_32(holder, maxlen, arg, typ, context, placeholder,
                    dynamic_offset_counter=None, datamem_start=None, zero_pad_i=None, pos=None):
    """
    Copy necessary variables to pre-allocated memory section.

    :param holder: Complete holder for all args
    :param maxlen: Total length in bytes of the full arg section (static + dynamic).
    :param arg: Current arg to pack
    :param context: Context of arg
    :param placeholder: Static placeholder for static argument part.
    :param dynamic_offset_counter: position counter stored in static args.
    :param dynamic_placeholder: pointer to current position in memory to write dynamic values to.
    :param datamem_start: position where the whole datemem section starts.
    """

    if isinstance(typ, BaseType):
        value = parse_expr(arg, context)
        value = base_type_conversion(value, value.typ, typ, pos)
        holder.append(LLLnode.from_list(['mstore', placeholder, value], typ=typ, location='memory'))
    elif isinstance(typ, ByteArrayType):
        bytez = b''

        source_expr = Expr(arg, context)
        if isinstance(arg, ast.Str):
            if len(arg.s) > typ.maxlen:
                raise TypeMismatchException("Data input bytes are to big: %r %r" % (len(arg.s), typ), pos)
            for c in arg.s:
                if ord(c) >= 256:
                    raise InvalidLiteralException("Cannot insert special character %r into byte array" % c, pos)
                bytez += bytes([ord(c)])

            holder.append(source_expr.lll_node)

        # Set static offset, in arg slot.
        holder.append(LLLnode.from_list(['mstore', placeholder, ['mload', dynamic_offset_counter]]))
        # Get the biginning to write the ByteArray to.
        dest_placeholder = LLLnode.from_list(
            ['add', datamem_start, ['mload', dynamic_offset_counter]],
            typ=typ, location='memory', annotation="pack_args_by_32:dest_placeholder")
        copier = make_byte_array_copier(dest_placeholder, source_expr.lll_node, pos=pos)
        holder.append(copier)
        # Add zero padding.
        new_maxlen = ceil32(source_expr.lll_node.typ.maxlen)

        holder.append(
            ['with', '_bytearray_loc', dest_placeholder,
                ['seq',
                    ['repeat', zero_pad_i, ['mload', '_bytearray_loc'], new_maxlen,
                        ['seq',
                            ['if', ['ge', ['mload', zero_pad_i], new_maxlen], 'break'],  # stay within allocated bounds
                            ['mstore8', ['add', ['add', '_bytearray_loc', 32], ['mload', zero_pad_i]], 0]]]]]
        )
        # Increment offset counter.
        increment_counter = LLLnode.from_list(
            ['mstore', dynamic_offset_counter,
                ['add', ['add', ['mload', dynamic_offset_counter], ['ceil32', ['mload', dest_placeholder]]], 32]]
        )
        holder.append(increment_counter)
    elif isinstance(typ, ListType):
        maxlen += (typ.count - 1) * 32
        typ = typ.subtype

        def check_list_type_match(provided):  # Check list types match.
            if provided != typ:
                raise TypeMismatchException(
                    "Log list type '%s' does not match provided, expected '%s'" % (provided, typ)
                )

        # List from storage
        if isinstance(arg, ast.Attribute) and arg.value.id == 'self':
            stor_list = context.globals[arg.attr]
            check_list_type_match(stor_list.typ.subtype)
            size = stor_list.typ.count
            for offset in range(0, size):
                arg2 = LLLnode.from_list(['sload', ['add', ['sha3_32', Expr(arg, context).lll_node], offset]],
                                         typ=typ)
                p_holder = context.new_placeholder(BaseType(32)) if offset > 0 else placeholder
                holder, maxlen = pack_args_by_32(holder, maxlen, arg2, typ, context, p_holder, pos=pos)
        # List from variable.
        elif isinstance(arg, ast.Name):
            size = context.vars[arg.id].size
            pos = context.vars[arg.id].pos
            check_list_type_match(context.vars[arg.id].typ.subtype)
            for i in range(0, size):
                offset = 32 * i
                arg2 = LLLnode.from_list(pos + offset, typ=typ, location='memory')
                p_holder = context.new_placeholder(BaseType(32)) if i > 0 else placeholder
                holder, maxlen = pack_args_by_32(holder, maxlen, arg2, typ, context, p_holder, pos=pos)
        # is list literal.
        else:
            holder, maxlen = pack_args_by_32(holder, maxlen, arg.elts[0], typ, context, placeholder, pos=pos)
            for j, arg2 in enumerate(arg.elts[1:]):
                holder, maxlen = pack_args_by_32(holder, maxlen, arg2, typ, context, context.new_placeholder(BaseType(32)), pos=pos)

    return holder, maxlen


# Pack logging data arguments
def pack_logging_data(expected_data, args, context, pos):
    # Checks to see if there's any data
    if not args:
        return ['seq'], 0, None, 0
    holder = ['seq']
    maxlen = len(args) * 32  # total size of all packed args (upper limit)

    requires_dynamic_offset = any([isinstance(data.typ, ByteArrayType) for data in expected_data])
    if requires_dynamic_offset:
        zero_pad_i = context.new_placeholder(BaseType('uint256'))  # Iterator used to zero pad memory.
        dynamic_offset_counter = context.new_placeholder(BaseType(32))
        dynamic_placeholder = context.new_placeholder(BaseType(32))
    else:
        dynamic_offset_counter = None
        zero_pad_i = None

    # Populate static placeholders.
    placeholder_map = {}
    for i, (arg, data) in enumerate(zip(args, expected_data)):
        typ = data.typ
        placeholder = context.new_placeholder(BaseType(32))
        placeholder_map[i] = placeholder
        if not isinstance(typ, ByteArrayType):
            holder, maxlen = pack_args_by_32(holder, maxlen, arg, typ, context, placeholder, zero_pad_i=zero_pad_i, pos=pos)

    # Dynamic position starts right after the static args.
    if requires_dynamic_offset:
        holder.append(LLLnode.from_list(['mstore', dynamic_offset_counter, maxlen]))

    # Calculate maximum dynamic offset placeholders, used for gas estimation.
    for i, (arg, data) in enumerate(zip(args, expected_data)):
        typ = data.typ
        if isinstance(typ, ByteArrayType):
            maxlen += 32 + ceil32(typ.maxlen)

    if requires_dynamic_offset:
        datamem_start = dynamic_placeholder + 32
    else:
        datamem_start = placeholder_map[0]

    # Copy necessary data into allocated dynamic section.
    for i, (arg, data) in enumerate(zip(args, expected_data)):
        typ = data.typ
        if isinstance(typ, ByteArrayType):
            pack_args_by_32(
                holder=holder,
                maxlen=maxlen,
                arg=arg,
                typ=typ,
                context=context,
                placeholder=placeholder_map[i],
                datamem_start=datamem_start,
                dynamic_offset_counter=dynamic_offset_counter,
                zero_pad_i=zero_pad_i,
                pos=pos
            )

    return holder, maxlen, dynamic_offset_counter, datamem_start


def parse_to_lll(kode):
    code = parse(kode)
    return parse_tree_to_lll(code, kode)<|MERGE_RESOLUTION|>--- conflicted
+++ resolved
@@ -32,32 +32,20 @@
 from vyper.parser.global_context import GlobalContext
 from vyper.parser.lll_node import LLLnode
 from vyper.parser.parser_utils import (
-<<<<<<< HEAD
-    getpos,
-    make_byte_array_copier,
-    base_type_conversion,
-    unwrap_location,
-    byte_array_to_num,
+    pack_arguments,
     make_setter,
-    pack_arguments
-=======
-    add_variable_offset,
     base_type_conversion,
     byte_array_to_num,
     decorate_ast_with_source,
-    get_length,
     getpos,
     make_byte_array_copier,
     resolve_negative_literals,
     unwrap_location,
->>>>>>> 9c4ee243
 )
 from vyper.types import (
     BaseType,
     ByteArrayType,
     ListType,
-    MappingType,
-    StructType,
 )
 from vyper.types import (
     get_size_of_type,
@@ -386,16 +374,13 @@
             raise FunctionDeclarationException("Variable name duplicated between function arguments and globals: " + arg.name)
 
     # Create a context
-<<<<<<< HEAD
-    context = Context(
-        vars=_vars, globals=_globals, sigs=sigs,
-        return_type=sig.output_type, is_constant=sig.const, is_payable=sig.payable, origcode=origcode, custom_units=_custom_units,
-        is_private=sig.private, method_id=sig.method_id
-    )
-=======
+    # context = Context(
+    #     vars=_vars, globals=_globals, sigs=sigs,
+    #     return_type=sig.output_type, is_constant=sig.const, is_payable=sig.payable, origcode=origcode, custom_units=_custom_units,
+    #     is_private=sig.private, method_id=sig.method_id
+    # )
     context = Context(vars=_vars, globals=global_ctx._globals, sigs=sigs,
-                      return_type=sig.output_type, is_constant=sig.const, is_payable=sig.payable, origcode=origcode, custom_units=global_ctx._custom_units)
->>>>>>> 9c4ee243
+                      return_type=sig.output_type, is_constant=sig.const, is_payable=sig.payable, origcode=origcode, custom_units=global_ctx._custom_units, is_private=sig.private, method_id=sig.method_id)
     # Copy calldata to memory for fixed-size arguments
     max_copy_size = sum([32 if isinstance(arg.typ, ByteArrayType) else get_size_of_type(arg.typ) * 32 for arg in sig.args])
     base_copy_size = sum([32 if isinstance(arg.typ, ByteArrayType) else get_size_of_type(arg.typ) * 32 for arg in base_args])
@@ -425,7 +410,8 @@
     clampers.append(copier)
 
     # Add asserts for payable and internal
-    if not sig.payable:
+    # private never gets payable check.
+    if not sig.payable and not sig.private:
         clampers.append(['assert', ['iszero', 'callvalue']])
 
     # Fill variable positions
@@ -470,17 +456,10 @@
             raise FunctionDeclarationException('Default function may only be public.', code)
         o = LLLnode.from_list(['seq'] + clampers + [parse_body(code.body, context)], pos=getpos(code))
     else:
-<<<<<<< HEAD
 
         if total_default_args > 0:  # Function with default parameters.
             function_routine = "{}_{}".format(sig.name, sig.method_id)
-            default_sigs = generate_default_arg_sigs(code, sigs, _custom_units)
-=======
-        # Handle default args if present.
-        function_routine = "{}_{}".format(sig.name, sig.method_id)
-        if total_default_args > 0:
             default_sigs = generate_default_arg_sigs(code, sigs, global_ctx._custom_units)
->>>>>>> 9c4ee243
             sig_chain = ['seq']
 
             for default_sig in default_sigs:
