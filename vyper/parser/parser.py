--- conflicted
+++ resolved
@@ -305,86 +305,6 @@
 initializer_lll = LLLnode.from_list(initializer_list, typ=None)
 
 
-<<<<<<< HEAD
-# Contains arguments, variables, etc
-class Context():
-    def __init__(self, vars=None, globals=None, sigs=None, forvars=None, return_type=None, is_constant=False, is_payable=False, origcode=''):
-        # In-memory variables, in the form (name, memory location, type)
-        self.vars = vars or {}
-        self.next_mem = MemoryPositions.RESERVED_MEMORY
-        # Global variables, in the form (name, storage location, type)
-        self.globals = globals or {}
-        # ABI objects, in the form {classname: ABI JSON}
-        self.sigs = sigs or {}
-        # Variables defined in for loops, e.g. for i in range(6): ...
-        self.forvars = forvars or {}
-        # Return type of the function
-        self.return_type = return_type
-        # Is the function constant?
-        self.is_constant = is_constant
-        # Is the function payable?
-        self.is_payable = is_payable
-        # Number of placeholders generated (used to generate random names)
-        self.placeholder_count = 1
-        # Original code (for error pretty-printing purposes)
-        self.origcode = origcode
-        # In Loop status. Whether body is currently evaluating within a for-loop or not.
-        self.in_for_loop = set()
-        # Count returns in function
-        self.function_return_count = 0
-        # Current block scope
-        self.blockscopes = set()
-        # In assignment. Whether expressiong is currently evaluating an assignment expression.
-        self.in_assignment = False
-
-    def set_in_assignment(self, state: bool):
-        self.in_assignment = state
-
-    def set_in_for_loop(self, name_of_list):
-        self.in_for_loop.add(name_of_list)
-
-    def remove_in_for_loop(self, name_of_list):
-        self.in_for_loop.remove(name_of_list)
-
-    def start_blockscope(self, blockscope_id):
-        self.blockscopes.add(blockscope_id)
-
-    def end_blockscope(self, blockscope_id):
-        # Remove all variables that have specific blockscope_id attached.
-        self.vars = {
-            name: var_record for name, var_record in self.vars.items()
-            if blockscope_id not in var_record.blockscopes
-        }
-        # Remove block scopes
-        self.blockscopes.remove(blockscope_id)
-
-    def increment_return_counter(self):
-        self.function_return_count += 1
-
-    # Add a new variable
-    def new_variable(self, name, typ):
-        if not is_varname_valid(name):
-            raise VariableDeclarationException("Variable name invalid or reserved: " + name)
-        if name in self.vars or name in self.globals:
-            raise VariableDeclarationException("Duplicate variable name: %s" % name)
-        self.vars[name] = VariableRecord(name, self.next_mem, typ, True, self.blockscopes.copy())
-        pos = self.next_mem
-        self.next_mem += 32 * get_size_of_type(typ)
-        return pos
-
-    # Add an anonymous variable (used in some complex function definitions)
-    def new_placeholder(self, typ):
-        name = '_placeholder_' + str(self.placeholder_count)
-        self.placeholder_count += 1
-        return self.new_variable(name, typ)
-
-    # Get the next unused memory location
-    def get_next_mem(self):
-        return self.next_mem
-
-
-=======
->>>>>>> 11ac0ec5
 # Is a function the initializer?
 def is_initializer(code):
     return code.name == '__init__'
